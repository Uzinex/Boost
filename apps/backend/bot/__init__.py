--- conflicted
+++ resolved
@@ -1,21 +1,11 @@
 from aiogram import Bot, Dispatcher
-<<<<<<< HEAD
-from aiogram.client.default import DefaultBotProperties
-=======
->>>>>>> 2261a7a2
+
 from aiogram.enums import ParseMode
 
 from core.config import settings
 
 from bot.app.service.bot_service import router as bot_router
 
-<<<<<<< HEAD
-bot = Bot(
-    token=settings.TELEGRAM_BOT_TOKEN,
-    default=DefaultBotProperties(parse_mode=ParseMode.HTML),
-)
-=======
-bot = Bot(token=settings.TELEGRAM_BOT_TOKEN, parse_mode=ParseMode.HTML)
->>>>>>> 2261a7a2
+
 dp = Dispatcher()
 dp.include_router(bot_router)